--- conflicted
+++ resolved
@@ -15,11 +15,8 @@
 - pytest-cov
 - pip
 - pyyaml
-<<<<<<< HEAD
 - jsonschema
-=======
 - ffmpeg
->>>>>>> 19c41e6b
 - pip:
     - ndx-franklab-novela
     - neo
