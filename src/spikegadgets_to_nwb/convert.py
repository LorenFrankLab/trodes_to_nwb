--- conflicted
+++ resolved
@@ -252,7 +252,6 @@
     add_sample_count(nwb_file, rec_dci)
     logger.info("ADDING POSITION")
     ### add position ###
-<<<<<<< HEAD
     ptp_enabled = detect_ptp_from_header(rec_header)
     if ptp_enabled:
         add_position(
@@ -278,14 +277,6 @@
             mcu_neural_timestamps=rec_dci_timestamps,
             dios=rec_dci.dios,
         )
-=======
-    add_position(
-        nwb_file,
-        metadata,
-        session_df,
-        rec_header,
-    )
->>>>>>> a238860b
 
     # add epochs
     logger.info("ADDING EPOCHS")
