--- conflicted
+++ resolved
@@ -251,7 +251,7 @@
     ref_electrode_map = convert_rec_header.make_ref_electrode_map(
         metadata, rec_header.find("SpikeConfiguration")
     )
-    # set one terode to no reference
+    # set one tetrode to no reference
     ref_electrode_map["0"] = ("-1", -1)
     convert_yaml.add_electrode_groups(
         nwbfile, metadata, probe_metadata, hw_channel_map, ref_electrode_map
@@ -313,34 +313,6 @@
         assert task_df["task_environment"][0] == task_metadata["task_environment"]
 
 
-<<<<<<< HEAD
-=======
-def test_no_reference_electrode():
-    metadata_path = data_path / "20230622_sample_metadata.yml"
-    probe_metadata = [data_path / "tetrode_12.5.yml"]
-    metadata, probe_metadata = convert_yaml.load_metadata(metadata_path, probe_metadata)
-    nwbfile = convert_yaml.initialize_nwb(metadata, default_test_xml_tree())
-
-    # create the hw_channel map using rec data
-    recfile = data_path / "20230622_sample_01_a1.rec"
-    rec_header = convert_rec_header.read_header(recfile)
-    hw_channel_map = convert_rec_header.make_hw_channel_map(
-        metadata, rec_header.find("SpikeConfiguration")
-    )
-    ref_electrode_map = convert_rec_header.make_ref_electrode_map(
-        metadata, rec_header.find("SpikeConfiguration")
-    )
-    # set one tetrode to no reference
-    ref_electrode_map["0"] = ("-1", -1)
-    convert_yaml.add_electrode_groups(
-        nwbfile, metadata, probe_metadata, hw_channel_map, ref_electrode_map
-    )
-    df = nwbfile.electrodes.to_dataframe()
-    assert all(df[df["group_name"] == "0"].ref_elect_id.unique() == -1)
-    assert all(df[df["group_name"] != "0"].ref_elect_id.unique() == 0)
-
-
->>>>>>> d46a16cd
 def test_add_associated_files(capsys):
     # Create a logger
     logger = convert.setup_logger("convert", "testing.log")
